#include <chrono>
#include <fstream>
#include <ostream>
#include <thread>

#include <trifinger_cameras/parse_yml.h>

#include <trifinger_object_tracking/cube_model.hpp>
#include <trifinger_object_tracking/cv_sub_images.hpp>
#include <trifinger_object_tracking/line_detector.hpp>
#include <trifinger_object_tracking/pose_detector.hpp>
#include <trifinger_object_tracking/utils.hpp>

int debug = 1;
int cols_plot = 5;

using namespace trifinger_object_tracking;

std::array<cv::Mat, 3> load_images(const std::string &directory)
{
    cv::Mat image60 = cv::imread(directory + "/camera60.png");
    cv::Mat image180 = cv::imread(directory + "/camera180.png");
    cv::Mat image300 = cv::imread(directory + "/camera300.png");

    if (image60.empty() || image180.empty() || image300.empty())
    {
        throw std::runtime_error("Failed to load image.");
    }

    return {image60, image180, image300};
}


int main(int argc, char **argv)
{
    cv::VideoCapture cap_60(
            "../data/videos_trifingerone/11/video_60.avi");
    cv::VideoCapture cap_180(
            "../data/videos_trifingerone/11/video_180.avi");
    cv::VideoCapture cap_300(
            "../data/videos_trifingerone/11/video_300.avi");


    //initialize objects
    trifinger_object_tracking::CubeModel cube_model;
    trifinger_object_tracking::LineDetector line_detector(cube_model,
                                                          "../data");
    std::array<trifinger_cameras::CameraParameters, 3> camera_params;
    std::string camera_name;
    bool success;
    success = trifinger_cameras::readCalibrationYml(
                      "../data/videos_trifingerone/camera_calib_60.yml", camera_name, camera_params[0]);
    assert(success && camera_name == "camera60");
    success = trifinger_cameras::readCalibrationYml(
            "../data/videos_trifingerone/camera_calib_180.yml", camera_name, camera_params[1]);
    assert(success && camera_name == "camera180");
    success = trifinger_cameras::readCalibrationYml(
            "../data/videos_trifingerone/camera_calib_300.yml", camera_name, camera_params[2]);
    assert(success && camera_name == "camera300");

    trifinger_object_tracking::PoseDetector pose(cube_model, camera_params);
    //start plot
    trifinger_object_tracking::CvSubImages subplot(
        cv::Size(720, 540), 3, 5);
    cv::namedWindow("debug", cv::WINDOW_NORMAL);
    cv::resizeWindow(
        "debug", subplot.get_image().cols, subplot.get_image().rows);
    //end plot

    // for saving to a video file
    int frame_width = 1815;
    int frame_height = 820;
    cv::Size frame_size(frame_width, frame_height);
    int frames_per_second = 10;
    cv::VideoWriter oVideoWriter(
        "./video_final_2.avi",
        cv::VideoWriter::fourcc('M', 'J', 'P', 'G'),
        frames_per_second,
        frame_size,
        true);

    // If the VideoWriter object is not initialized successfully, exit the
    // program
    if (oVideoWriter.isOpened() == false)
    {
        std::cout << "Cannot save the video to a file" << std::endl;
        std::cin.get();  // wait for any key press
        return -1;
    }

    int current_frame = 300;
    cv::Mat image60;
    cv::Mat image180;
    cv::Mat image300;
    while(current_frame < 350){

        current_frame++;
        std::cout << "processing frame: " << current_frame << std::endl;
        cap_60.set(cv::CAP_PROP_POS_FRAMES, (current_frame+1)*10);
        cap_180.set(cv::CAP_PROP_POS_FRAMES, (current_frame+1)*10);
        cap_300.set(cv::CAP_PROP_POS_FRAMES, (current_frame+1)*10);
        cap_60.read(image60);
        cap_180.read(image180);
        cap_300.read(image300);
        auto frames = {image60, image180, image300};
        std::array<std::map<trifinger_object_tracking::ColorPair,
                trifinger_object_tracking::Line>,
                3>
                lines;
        int i = 0;
        for (const cv::Mat &image : frames)
        {
            // FIXME: move this processing to somewhere else!
            cv::fastNlMeansDenoisingColored(image, image, 10, 10, 7, 21);
            cv::GaussianBlur(image, image, cv::Size(5, 5), 0);
            // TODO clone needed?
            lines[i] = line_detector.detect_lines(image.clone());

            subplot.set_subimg(line_detector.get_image(), i, 0);
            subplot.set_subimg(line_detector.get_segmented_image(), i, 1);
            subplot.set_subimg(
                    line_detector.get_segmented_image_wout_outliers(), i, 2);
            subplot.set_subimg(line_detector.get_image_lines(), i, 3);

            i++;
        }

        pose.find_pose(lines);

        std::cout << "Pose detected\n";

        if (debug == 1)
        {

            auto projected_cube_corners = pose.get_projected_points();
            cv::Mat poseimg = image60.clone();
            std::vector<cv::Point2f> imgpoints =
                    projected_cube_corners[0];
            // draw the cube edges in the image
            for (auto &it : cube_model.object_model_)
            {
                cv::Point p1, p2;
                p1.x = imgpoints[it.second.first].x;
                p1.y = imgpoints[it.second.first].y;
                p2.x = imgpoints[it.second.second].x;
                p2.y = imgpoints[it.second.second].y;

<<<<<<< HEAD
                cv::line(poseimg, p1, p2, cv::Scalar(255, 100, 0), 2);
=======
                if (debug == 1)
                {
                    subplot.set_subimg(line_detector.get_image(), i, 0);
                    subplot.set_subimg(
                        line_detector.get_segmented_image(), i, 1);
                    subplot.set_subimg(
                        line_detector.get_front_line_image(), i, 2);
                    subplot.set_subimg(line_detector.get_image_lines(), i, 3);
                }
                i++;
>>>>>>> c2ec90fe
            }
            subplot.set_subimg(poseimg, 0, 4);
            poseimg = image180.clone();
            imgpoints =
                    projected_cube_corners[1];
            // draw the cube edges in the image
            for (auto &it : cube_model.object_model_)
            {
                cv::Point p1, p2;
                p1.x = imgpoints[it.second.first].x;
                p1.y = imgpoints[it.second.first].y;
                p2.x = imgpoints[it.second.second].x;
                p2.y = imgpoints[it.second.second].y;

                cv::line(poseimg, p1, p2, cv::Scalar(255, 100, 0), 2);
            }
            subplot.set_subimg(poseimg, 1, 4);
            poseimg = image300.clone();
            imgpoints =
                    projected_cube_corners[2];
            // draw the cube edges in the image
            for (auto &it : cube_model.object_model_)
            {
                cv::Point p1, p2;
                p1.x = imgpoints[it.second.first].x;
                p1.y = imgpoints[it.second.first].y;
                p2.x = imgpoints[it.second.second].x;
                p2.y = imgpoints[it.second.second].y;

                cv::line(poseimg, p1, p2, cv::Scalar(255, 100, 0), 2);
            }
            subplot.set_subimg(poseimg, 2, 4);
        }

        cv::Mat debug_img = subplot.get_image();

        // scale down debug image by factor 2, otherwise it is too big
        cv::Mat rescaled_debug_img;
        cv::resize(debug_img,
                   rescaled_debug_img,
                   cv::Size(debug_img.cols / 2, debug_img.rows / 2));

        // write the video frame to the file
        oVideoWriter.write(rescaled_debug_img);

        int show = 0;
        if (show == 1)
        {
            cv::imshow("debug", rescaled_debug_img);
            char key = cv::waitKey(0);

            if (key == 'q')
            {
                break;
            }
        }
    }
    // Flush and close the video file
    oVideoWriter.release();
    return 0;
}<|MERGE_RESOLUTION|>--- conflicted
+++ resolved
@@ -119,7 +119,7 @@
             subplot.set_subimg(line_detector.get_image(), i, 0);
             subplot.set_subimg(line_detector.get_segmented_image(), i, 1);
             subplot.set_subimg(
-                    line_detector.get_segmented_image_wout_outliers(), i, 2);
+                    line_detector.get_front_line_image(), i, 2);
             subplot.set_subimg(line_detector.get_image_lines(), i, 3);
 
             i++;
@@ -144,21 +144,7 @@
                 p1.y = imgpoints[it.second.first].y;
                 p2.x = imgpoints[it.second.second].x;
                 p2.y = imgpoints[it.second.second].y;
-
-<<<<<<< HEAD
                 cv::line(poseimg, p1, p2, cv::Scalar(255, 100, 0), 2);
-=======
-                if (debug == 1)
-                {
-                    subplot.set_subimg(line_detector.get_image(), i, 0);
-                    subplot.set_subimg(
-                        line_detector.get_segmented_image(), i, 1);
-                    subplot.set_subimg(
-                        line_detector.get_front_line_image(), i, 2);
-                    subplot.set_subimg(line_detector.get_image_lines(), i, 3);
-                }
-                i++;
->>>>>>> c2ec90fe
             }
             subplot.set_subimg(poseimg, 0, 4);
             poseimg = image180.clone();
