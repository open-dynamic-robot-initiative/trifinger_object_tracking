--- conflicted
+++ resolved
@@ -3,11 +3,8 @@
 #include <chrono>
 #include <iostream>
 #include <thread>
-<<<<<<< HEAD
 #include <trifinger_object_tracking/line_detector.hpp>
 #include <trifinger_object_tracking/gmm_params.hpp>
-=======
->>>>>>> d499a30a
 #include <typeinfo>
 #include <math.h>
 
@@ -50,19 +47,19 @@
 //    threshold_[FaceColor::MAGENTA] = 1e-6;
 //    threshold_[FaceColor::CYAN] = 1e-8;
 
-    threshold_[FaceColor::YELLOW] = exp(-6e09);
+//    threshold_[FaceColor::YELLOW] = exp(-6e09);
+//    threshold_[FaceColor::RED] = -18;
+//    threshold_[FaceColor::GREEN] = -18;
+//    threshold_[FaceColor::BLUE] = -18;
+//    threshold_[FaceColor::MAGENTA] = -18;
+//    threshold_[FaceColor::CYAN] = -18;
+
+    threshold_[FaceColor::YELLOW] = -18;
     threshold_[FaceColor::RED] = -18;
     threshold_[FaceColor::GREEN] = -18;
     threshold_[FaceColor::BLUE] = -18;
     threshold_[FaceColor::MAGENTA] = -18;
     threshold_[FaceColor::CYAN] = -18;
-
-//    threshold_[FaceColor::YELLOW] = -18;
-//    threshold_[FaceColor::RED] = -18;
-//    threshold_[FaceColor::GREEN] = -18;
-//    threshold_[FaceColor::BLUE] = -18;
-//    threshold_[FaceColor::MAGENTA] = -18;
-//    threshold_[FaceColor::CYAN] = -18;
 }
 
 void LineDetector::load_segmentation_models(const std::string &model_directory)
