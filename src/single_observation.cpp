--- conflicted
+++ resolved
@@ -158,17 +158,9 @@
     cv::resize(debug_img,
                rescaled_debug_img,
                cv::Size(debug_img.cols / 2, debug_img.rows / 2));
-<<<<<<< HEAD
     cv::imwrite(data_dir.substr(data_dir.find_last_of("/\\")+1, 4)+".jpg", rescaled_debug_img);
 //    cv::imshow("debug", rescaled_debug_img);
 //    cv::waitKey(0);
-=======
-
-    //cv::imwrite("/tmp/images/" + data_dir.substr(data_dir.find_last_of("/\\")+1, 4)+".jpg", rescaled_debug_img);
-    cv::imshow("debug", rescaled_debug_img);
-    cv::waitKey(0);
 #endif
->>>>>>> c2ec90fe
-
     return 0;
 }
